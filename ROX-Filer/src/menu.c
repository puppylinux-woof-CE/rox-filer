--- conflicted
+++ resolved
@@ -82,14 +82,11 @@
 	FILE_CHMOD_ITEMS,
 	FILE_FIND,
 	FILE_SET_TYPE,
-<<<<<<< HEAD
 	FILE_COPY_TO_CLIPBOARD,
 	FILE_CUT_TO_CLIPBOARD,
-=======
 #if defined(HAVE_GETXATTR) || defined(HAVE_ATTROPEN)
 	FILE_XATTRS,
 #endif
->>>>>>> 51a291f0
 } FileOp;
 
 typedef void (*ActionFn)(GList *paths,
@@ -445,16 +442,11 @@
 {
 	menu_set_items_shaded(filer_file_menu, shaded, 0, 1);
 	menu_set_items_shaded(filer_file_menu, shaded, 2, 1);
-<<<<<<< HEAD
 	menu_set_items_shaded(filer_file_menu, shaded, 8, 1);
 	menu_set_items_shaded(filer_file_menu, shaded, 11, 2);
-=======
-	menu_set_items_shaded(filer_file_menu, shaded, 5, 1);
-	menu_set_items_shaded(filer_file_menu, shaded, 8, 2);
 #if defined(HAVE_GETXATTR) || defined(HAVE_ATTROPEN)
-	menu_set_items_shaded(filer_file_menu, shaded, 10, 1);
+	menu_set_items_shaded(filer_file_menu, shaded, 13, 1);
 #endif
->>>>>>> 51a291f0
 }
 
 /* 'data' is an array of three ints:
