/*
 * ROX-Filer, filer for the ROX desktop project
 * Copyright (C) 2006, Thomas Leonard and others (see changelog for details).
 *
 * This program is free software; you can redistribute it and/or modify it
 * under the terms of the GNU General Public License as published by the Free
 * Software Foundation; either version 2 of the License, or (at your option)
 * any later version.
 *
 * This program is distributed in the hope that it will be useful, but WITHOUT
 * ANY WARRANTY; without even the implied warranty of MERCHANTABILITY or
 * FITNESS FOR A PARTICULAR PURPOSE.  See the GNU General Public License for
 * more details.
 *
 * You should have received a copy of the GNU General Public License along with
 * this program; if not, write to the Free Software Foundation, Inc., 59 Temple
 * Place, Suite 330, Boston, MA  02111-1307  USA
 */

/* type.c - code for dealing with filetypes */

#include "config.h"

#include <stdlib.h>
#include <stdio.h>
#include <errno.h>
#include <ctype.h>
#include <time.h>
#include <sys/param.h>
#include <fnmatch.h>
#include <sys/types.h>
#include <fcntl.h>

#ifdef WITH_GNOMEVFS
# include <libgnomevfs/gnome-vfs.h>
# include <libgnomevfs/gnome-vfs-mime.h>
# include <libgnomevfs/gnome-vfs-mime-handlers.h>
# include <libgnomevfs/gnome-vfs-application-registry.h>
#endif

#include "global.h"

#include "string.h"
#include "fscache.h"
#include "main.h"
#include "pixmaps.h"
#include "run.h"
#include "gui_support.h"
#include "choices.h"
#include "type.h"
#include "support.h"
#include "diritem.h"
#include "dnd.h"
#include "options.h"
#include "filer.h"
#include "action.h"		/* (for action_chmod) */
#include "xml.h"
#include "dropbox.h"
#include "xdgmime.h"
#include "xtypes.h"
#include "run.h"

#define TYPE_NS "http://www.freedesktop.org/standards/shared-mime-info"
enum {SET_MEDIA, SET_TYPE};

/* Colours for file types (same order as base types) */
static gchar *opt_type_colours[][2] = {
	{"display_err_colour",  "#ff0000"},
	{"display_unkn_colour", "#000000"},
	{"display_dir_colour",  "#000080"},
	{"display_pipe_colour", "#444444"},
	{"display_sock_colour", "#ff00ff"},
	{"display_file_colour", "#000000"},
	{"display_cdev_colour", "#000000"},
	{"display_bdev_colour", "#000000"},
	{"display_door_colour", "#ff00ff"},
	{"display_exec_colour", "#006000"},
	{"display_adir_colour", "#006000"}
};
#define NUM_TYPE_COLOURS\
		(sizeof(opt_type_colours) / sizeof(opt_type_colours[0]))

/* Parsed colours for file types */
static Option o_type_colours[NUM_TYPE_COLOURS];
static GdkColor	type_colours[NUM_TYPE_COLOURS];

/* Static prototypes */
static void alloc_type_colours(void);
static void options_changed(void);
static char *get_action_save_path(GtkWidget *dialog);
static MIME_type *get_mime_type(const gchar *type_name, gboolean can_create);
static gboolean remove_handler_with_confirm(const guchar *path);
static void set_icon_theme(void);
static GList *build_icon_theme(Option *option, xmlNode *node, guchar *label);
static char *find_default_desktop_app(MIME_type *type);

/* Hash of all allocated MIME types, indexed by "media/subtype".
 * MIME_type structs are never freed; this table prevents memory leaks
 * when rereading the config files.
 */
static GHashTable *type_hash = NULL;

/* Most things on Unix are text files, so this is the default type */
MIME_type *text_plain;
MIME_type *inode_directory;
MIME_type *inode_mountpoint;
MIME_type *inode_pipe;
MIME_type *inode_socket;
MIME_type *inode_block_dev;
MIME_type *inode_char_dev;
MIME_type *application_executable;
MIME_type *application_octet_stream;
MIME_type *application_x_shellscript;
MIME_type *application_x_desktop;
MIME_type *inode_unknown;
MIME_type *inode_door;

static Option o_display_colour_types;
static Option o_icon_theme;

static GtkIconTheme *icon_theme = NULL;
static GtkIconTheme *rox_theme = NULL;
static GtkIconTheme *gnome_theme = NULL;

void type_init(void)
{
	int	    i;

	icon_theme = gtk_icon_theme_new();
	
	type_hash = g_hash_table_new(g_str_hash, g_str_equal);

	text_plain = get_mime_type("text/plain", TRUE);
	inode_directory = get_mime_type("inode/directory", TRUE);
	inode_mountpoint = get_mime_type("inode/mount-point", TRUE);
	inode_pipe = get_mime_type("inode/fifo", TRUE);
	inode_socket = get_mime_type("inode/socket", TRUE);
	inode_block_dev = get_mime_type("inode/blockdevice", TRUE);
	inode_char_dev = get_mime_type("inode/chardevice", TRUE);
	application_executable = get_mime_type("application/x-executable", TRUE);
	application_octet_stream = get_mime_type("application/octet-stream", TRUE);
	application_x_shellscript = get_mime_type("application/x-shellscript", TRUE);
	application_x_desktop = get_mime_type("application/x-desktop", TRUE);
	application_x_desktop->executable = TRUE;
	inode_unknown = get_mime_type("inode/unknown", TRUE);
	inode_door = get_mime_type("inode/door", TRUE);

	option_add_string(&o_icon_theme, "icon_theme", "ROX");
	option_add_int(&o_display_colour_types, "display_colour_types", TRUE);
	option_register_widget("icon-theme-chooser", build_icon_theme);
	
	for (i = 0; i < NUM_TYPE_COLOURS; i++)
		option_add_string(&o_type_colours[i],
				  opt_type_colours[i][0],
				  opt_type_colours[i][1]);
	alloc_type_colours();

	set_icon_theme();

	option_add_notify(options_changed);
}

/* Read-load all the glob patterns.
 * Note: calls filer_update_all.
 */
void reread_mime_files(void)
{
	gtk_icon_theme_rescan_if_needed(icon_theme);

	xdg_mime_shutdown();

	filer_update_all();
}

/* Returns the MIME_type structure for the given type name. It is looked
 * up in type_hash and returned if found. If not found (and can_create is
 * TRUE) then a new MIME_type is made, added to type_hash and returned.
 * NULL is returned if type_name is not in type_hash and can_create is
 * FALSE, or if type_name does not contain a '/' character.
 */
static MIME_type *get_mime_type(const gchar *type_name, gboolean can_create)
{
        MIME_type *mtype;
	gchar *slash;

	mtype = g_hash_table_lookup(type_hash, type_name);
	if (mtype || !can_create)
		return mtype;

	slash = strchr(type_name, '/');
	if (slash == NULL)
	{
		g_warning("MIME type '%s' does not contain a '/' character!",
			  type_name);
		return NULL;
	}

	mtype = g_new(MIME_type, 1);
	mtype->media_type = g_strndup(type_name, slash - type_name);
	mtype->subtype = g_strdup(slash + 1);
	mtype->image = NULL;
	mtype->comment = NULL;

	mtype->executable = xdg_mime_mime_type_subclass(type_name,
						"application/x-executable");

	g_hash_table_insert(type_hash, g_strdup(type_name), mtype);

	return mtype;
}

const char *basetype_name(DirItem *item)
{
	if (item->flags & ITEM_FLAG_SYMLINK)
		return _("Sym link");
	else if (item->flags & ITEM_FLAG_MOUNT_POINT)
		return _("Mount point");
	else if (item->flags & ITEM_FLAG_APPDIR)
		return _("App dir");

	switch (item->base_type)
	{
		case TYPE_FILE:
			return _("File");
		case TYPE_DIRECTORY:
			return _("Dir");
		case TYPE_CHAR_DEVICE:
			return _("Char dev");
		case TYPE_BLOCK_DEVICE:
			return _("Block dev");
		case TYPE_PIPE:
			return _("Pipe");
		case TYPE_SOCKET:
			return _("Socket");
		case TYPE_DOOR:
			return _("Door");
	}
	
	return _("Unknown");
}

struct mime_list {
	GList *list;
	gboolean only_regular;
};

static void append_names(gpointer key, gpointer value, gpointer udata)
{
	struct mime_list *mlist = (struct mime_list*) udata;

	if(!mlist->only_regular || strncmp((char *)key, "inode/", 6)!=0)
		mlist->list = g_list_prepend(mlist->list, key);
}

/* Return list of all mime type names. Caller must free the list
 * but NOT the strings it contains (which are never freed).
 If only_regular is true then inode types are excluded.
 */
GList *mime_type_name_list(gboolean only_regular)
{
	struct mime_list list;

	list.list=NULL;
	list.only_regular=only_regular;
		
	g_hash_table_foreach(type_hash, append_names, &list);
	list.list = g_list_sort(list.list, (GCompareFunc) strcmp);

	return list.list;
}

/*			MIME-type guessing 			*/

/* Get the type of this file - stats the file and uses that if
 * possible. For regular or missing files, uses the pathname.
 */
MIME_type *type_get_type(const guchar *path)
{
	DirItem		*item;
	MIME_type	*type = NULL;

	item = diritem_new("");
	diritem_restat(path, item, NULL);
	if (item->base_type != TYPE_ERROR)
		type = item->mime_type;
	diritem_free(item);

	if (type)
		return type;

	type = type_from_path(path);

	if (!type)
		return text_plain;

	return type;
}

/* Returns a pointer to the MIME-type.
 *
 * Tries all enabled methods:
 * - Look for extended attribute
 * - If no attribute, check file name
 * - If no name rule, check contents
 *
 * NULL if we can't think of anything.
 */
MIME_type *type_from_path(const char *path)
{
	MIME_type *mime_type = NULL;
	const char *type_name;

	/* Check for extended attribute first */
	mime_type = xtype_get(path);
	if (mime_type)
		return mime_type;

	/* Try name and contents next */
	type_name = xdg_mime_get_mime_type_for_file(path, NULL);
	if (type_name)
		return get_mime_type(type_name, TRUE);

	return NULL;
}

static char *find_default_desktop_app(MIME_type *type)
{
	GError *error = NULL;
	const gchar *xdg_data_dirs_env;
	gchar **xdg_data_dirs;
	gchar *xdg_data_home;
	GList *apps_dirs = NULL;
	GList *list_iter;
	GList *list_iter2;
	gchar **iter;
	gchar *mimeappslist_path;
	gchar *desktop_files_str;
	gchar **desktop_files;
	gchar *mime_type;
	gchar *handler = NULL;

	if (!type->media_type || !type->subtype)
		return NULL;

	mime_type = g_strjoin("/", type->media_type, type->subtype, NULL);

	xdg_data_dirs_env = g_getenv("XDG_DATA_DIRS");

    if (!xdg_data_dirs_env || !strcmp(xdg_data_dirs_env, ""))
        xdg_data_dirs_env = "/usr/local/share:/usr/share";

	xdg_data_dirs = g_strsplit(xdg_data_dirs_env, ":", -1);

	xdg_data_home = g_strdup(g_getenv("XDG_DATA_HOME"));

	if (xdg_data_home && !strcmp(xdg_data_home, "")) {
		g_free(xdg_data_home);
		xdg_data_home = NULL;
	}

	if (!xdg_data_home)
		xdg_data_home = g_strjoin("/", g_getenv("HOME"), ".local", "share", NULL);

	apps_dirs = g_list_append(apps_dirs,
			g_strjoin("/", xdg_data_home, "applications", NULL));

	for (iter = xdg_data_dirs; *iter; iter++) {
		apps_dirs = g_list_append(
				apps_dirs, g_strjoin("/", *iter, "applications", NULL));
	}
	g_strfreev(xdg_data_dirs);

	/* Iterate over applications dirs in XDG_DATA_HOME and XDG_DATA_DIRS. */
	for (list_iter = apps_dirs; list_iter; list_iter = g_list_next(list_iter)) {
		if (!list_iter->data)
			continue;

		mimeappslist_path = g_strjoin("/", list_iter->data, "mimeapps.list", NULL);
		printf("%s\n", mimeappslist_path);
		error = NULL;
		desktop_files_str = get_value_from_desktop_file(
				mimeappslist_path, "Default Applications", mime_type, &error);

		g_free(mimeappslist_path);

		if (error) {
			g_error_free(error);
			continue;
		}

		if (!desktop_files_str) {
			continue;
		}

		desktop_files = g_strsplit(desktop_files_str, ";", -1);
		g_free(desktop_files_str);

		/* Iterate over all desktop files associated with the given MIME type. */
		for (iter = desktop_files; *iter; iter++) {
			if (!strcmp(*iter, "")) {
				continue;
			}
			/* Look for .desktop file in applications subdir of XDG_DATA_HOME and XDG_DATA_DIRS. */
			for (list_iter2 = apps_dirs; list_iter2; list_iter2 = g_list_next(list_iter2)) {
				if (!list_iter2->data)
					continue;
				handler = g_strjoin("/", list_iter2->data, *iter, NULL);
				if (g_file_test(handler, G_FILE_TEST_EXISTS)) {
					break;
				}
				g_free(handler);
				handler = NULL;
			}
			if (handler) {
				break;
			}
		}
		g_strfreev(desktop_files);

		if (handler) {
			break;
		}
	}

	for (list_iter = apps_dirs; list_iter; list_iter = g_list_next(list_iter)) {
		g_free(list_iter->data);
	}
	g_list_free(apps_dirs);

	g_free(mime_type);
	g_free(xdg_data_home);

	return handler;
}


/* Returns the file/dir in Choices for handling this type.
 * NULL if there isn't one. g_free() the result.
 */
char *handler_for(MIME_type *type)
{
	char	*type_name;
	char	*open;
	char	*target;
	char	**parents;
	char	**parent;

	type_name = g_strconcat(type->media_type, "_", type->subtype, NULL);
	open = choices_find_xdg_path_load(type_name, "MIME-types", SITE);
	g_free(type_name);

	if (!open)
		open = choices_find_xdg_path_load(type->media_type,
						  "MIME-types", SITE);

	if (!open)
<<<<<<< HEAD
		open = find_default_desktop_app(type);
=======
	{
		type_name = g_strconcat(type->media_type, "/", type->subtype, NULL);
		parents = xdg_mime_list_mime_parents(type_name);
		g_free(type_name);

		if (!parents)
			return NULL;

		for (parent = parents; *parent; parent++)
		{
			type = mime_type_lookup(*parent);
			if (!type)
				continue;
			open = handler_for(type);
			if (open)
				return open;
		}

		g_strfreev(parents);
	}
>>>>>>> 72880a2c

	if (!open)
		return NULL;

	/* Some programs behave differently depending on the command
	 * name (e.g., 'vim' vs 'gvim'), so symlinks need to be followed here.
	 */
	target = readlink_dup(open);
	if (!target)
	{
		return open;
	}

	if (target[0] == '/')
	{
		/* Absolute path */
		g_free(open);
		return target;
	}
	else
	{
		/* Relative path (shouldn't normally be needed) */
		gchar *dir;
		char *abs_path;

		dir = g_path_get_dirname(open);
		g_free(open);

		abs_path = g_strconcat(dir, "/", target, NULL);
		g_free(target);
		g_free(dir);

		return abs_path;
	}
}

MIME_type *mime_type_lookup(const char *type)
{
	return get_mime_type(type, TRUE);
}

static void init_aux_theme(GtkIconTheme **ptheme, const char *name)
{
	if (*ptheme)
		return;
	*ptheme = gtk_icon_theme_new();
	gtk_icon_theme_set_custom_theme(*ptheme, name);
}

inline static void init_rox_theme(void)
{
	init_aux_theme(&rox_theme, "ROX");
}

inline static void init_gnome_theme(void)
{
	init_aux_theme(&gnome_theme, "gnome");
}

/* We don't want ROX to override configured theme so try all possibilities
 * in icon_theme first */
static GtkIconInfo *mime_type_lookup_icon_info(GtkIconTheme *theme,
		MIME_type *type)
{
	char *type_name = g_strconcat(type->media_type, "-", type->subtype, NULL);
	GtkIconInfo *full = gtk_icon_theme_lookup_icon(theme, type_name, HUGE_HEIGHT, 0);

	g_free(type_name);
	if (!full)
	{
		/* Ugly hack... try for a GNOME icon */
		if (type == inode_directory)
			type_name = g_strdup("gnome-fs-directory");
		else
			type_name = g_strconcat("gnome-mime-", type->media_type,
					"-", type->subtype, NULL);
		full = gtk_icon_theme_lookup_icon(theme, type_name, HUGE_HEIGHT, 0);
		g_free(type_name);
	}
	if (!full)
	{
		/* Try for a media type */
		type_name = g_strconcat(type->media_type, "-x-generic", NULL);
		full = gtk_icon_theme_lookup_icon(theme, type_name, HUGE_HEIGHT, 0);
		g_free(type_name);
	}
	if (!full)
	{
		/* Ugly hack... try for a GNOME default media icon */
		type_name = g_strconcat("gnome-mime-", type->media_type, NULL);

		full = gtk_icon_theme_lookup_icon(theme, type_name, HUGE_HEIGHT, 0);
		g_free(type_name);
	}
	return full;
}

/*			Actions for types 			*/

/* Return the image for this type, loading it if needed.
 * Places to check are: (eg type="text_plain", base="text")
 * 1. <Choices>/MIME-icons/base_subtype
 * 2. Icon theme 'mime-base:subtype'
 * 3. Icon theme 'mime-base'
 * 4. Unknown type icon.
 *
 * Special case: If an icon cannot be found for inode/mount-point, the icon for
 * inode/directory will be returned (if possible).
 *
 * Note: You must g_object_unref() the image afterwards.
 */
MaskedPixmap *type_to_icon(MIME_type *type)
{
	GtkIconInfo *full;
	char	*type_name, *path;
	time_t	now;

	if (type == NULL)
	{
		g_object_ref(im_unknown);
		return im_unknown;
	}

	now = time(NULL);
	/* Already got an image? */
	if (type->image)
	{
		/* Yes - don't recheck too often */
		if (abs(now - type->image_time) < 2)
		{
			g_object_ref(type->image);
			return type->image;
		}
		g_object_unref(type->image);
		type->image = NULL;
	}

again:
	type_name = g_strconcat(type->media_type, "_", type->subtype,
				".png", NULL);
	path = choices_find_xdg_path_load(type_name, "MIME-icons", SITE);
	g_free(type_name);
	if (path)
	{
		type->image = g_fscache_lookup(pixmap_cache, path);
		g_free(path);
	}

	if (type->image)
		goto out;

	full = mime_type_lookup_icon_info(icon_theme, type);
	if (!full && icon_theme != rox_theme)
	{
		init_rox_theme();
		full = mime_type_lookup_icon_info(rox_theme, type);
	}
	if (!full && icon_theme != gnome_theme)
	{
		init_gnome_theme();
		full = mime_type_lookup_icon_info(gnome_theme, type);
	}
	if (!full && type == inode_mountpoint)
	{
		/* Try to use the inode/directory icon for inode/mount-point */
		type = inode_directory;
		goto again;
	}
	if (full)
	{
		const char *icon_path;
		/* Get the actual icon through our cache, not through GTK, because
		 * GTK doesn't cache icons.
		 */
		icon_path = gtk_icon_info_get_filename(full);
		if (icon_path != NULL)
			type->image = g_fscache_lookup(pixmap_cache, icon_path);
		/* else shouldn't happen, because we didn't use
		 * GTK_ICON_LOOKUP_USE_BUILTIN.
		 */
		gtk_icon_info_free(full);
	}

out:
	if (!type->image)
	{
		/* One ref from the type structure, one returned */
		type->image = im_unknown;
		g_object_ref(im_unknown);
	}

	type->image_time = now;
	
	g_object_ref(type->image);
	return type->image;
}

GdkAtom type_to_atom(MIME_type *type)
{
	char	*str;
	GdkAtom	retval;
	
	g_return_val_if_fail(type != NULL, GDK_NONE);

	str = g_strconcat(type->media_type, "/", type->subtype, NULL);
	retval = gdk_atom_intern(str, FALSE);
	g_free(str);
	
	return retval;
}

static void show_shell_help(gpointer data)
{
	info_message(_("Enter a shell command which will load \"$@\" into "
			"a suitable program. Eg:\n\n"
			"gimp \"$@\""));
}

/* Called if the user clicks on the OK button. Returns FALSE if an error
 * was displayed instead of performing the action.
 */
static gboolean set_shell_action(GtkWidget *dialog)
{
	GtkEntry *entry;
	const guchar *command;
	gchar	*tmp, *path;
	int	error = 0, len;
	int	fd;

	entry = g_object_get_data(G_OBJECT(dialog), "shell_command");

	g_return_val_if_fail(entry != NULL, FALSE);

	command = gtk_entry_get_text(entry);
	
	if (!strchr(command, '$'))
	{
		show_shell_help(NULL);
		return FALSE;
	}

	path = get_action_save_path(dialog);
	if (!path)
		return FALSE;
		
	tmp = g_strdup_printf("#! /bin/sh\nexec %s\n", command);
	len = strlen(tmp);
	
	fd = open(path, O_CREAT | O_WRONLY, 0755);
	if (fd == -1)
		error = errno;
	else
	{
		FILE *file;

		file = fdopen(fd, "w");
		if (file)
		{
			if (fwrite(tmp, 1, len, file) < len)
				error = errno;
			if (fclose(file) && error == 0)
				error = errno;
		}
		else
			error = errno;
	}

	if (error)
		report_error(g_strerror(error));

	g_free(tmp);
	g_free(path);

	gtk_widget_destroy(dialog);

	return TRUE;
}

static void set_action_response(GtkWidget *dialog, gint response, gpointer data)
{
	if (response == GTK_RESPONSE_OK)
		if (!set_shell_action(dialog))
			return;
	gtk_widget_destroy(dialog);
}

/* Return the path of the file in choices that handles this type and
 * radio setting.
 * NULL if nothing is defined for it.
 */
static guchar *handler_for_radios(GObject *dialog)
{
	Radios	*radios;
	MIME_type *type;

	radios = g_object_get_data(G_OBJECT(dialog), "rox-radios");
	type = g_object_get_data(G_OBJECT(dialog), "mime_type");
	
	g_return_val_if_fail(radios != NULL, NULL);
	g_return_val_if_fail(type != NULL, NULL);
	
	switch (radios_get_value(radios))
	{
		case SET_MEDIA:
			return choices_find_xdg_path_load(type->media_type,
							  "MIME-types", SITE);
		case SET_TYPE:
		{
			return handler_for(type);
		}
		default:
			g_warning("Bad type");
			return NULL;
	}
}

/* (radios can be NULL if called from clear_run_action) */
static void run_action_update(Radios *radios, gpointer data)
{
	guchar *handler;
	DropBox *drop_box;
	GObject *dialog = G_OBJECT(data);

	drop_box = g_object_get_data(dialog, "rox-dropbox");

	g_return_if_fail(drop_box != NULL);

	handler = handler_for_radios(dialog);

	if (handler)
	{
		char *old = handler;

		handler = readlink_dup(old);
		if (handler)
			g_free(old);
		else
			handler = old;
	}

	drop_box_set_path(DROP_BOX(drop_box), handler);
	g_free(handler);
}

static void clear_run_action(GtkWidget *drop_box, GtkWidget *dialog)
{
	guchar *handler;

	handler = handler_for_radios(G_OBJECT(dialog));

	if (handler)
		remove_handler_with_confirm(handler);

	run_action_update(NULL, dialog);
}

/* Called when a URI list is dropped onto the box in the Set Run Action
 * dialog. Make sure it's an application, and make that the default
 * handler.
 */
static void drag_app_dropped(GtkWidget	*drop_box,
			     const guchar *app,
			     GtkWidget	*dialog)
{
	DirItem	*item;

	item = diritem_new("");
	diritem_restat(app, item, NULL);
	if (item->flags & ITEM_FLAG_APPDIR || EXECUTABLE_FILE(item))
	{
		guchar	*path;

		path = get_action_save_path(dialog);

		if (path)
		{
			if (symlink(app, path))
				delayed_error("symlink: %s",
						g_strerror(errno));
			else
				destroy_on_idle(dialog);

			g_free(path);
		}
	}
	else
		delayed_error(
			_("This is not a program! Give me an application "
			"instead!"));

	diritem_free(item);
}

/* Find the current command which is used to run files of this type.
 * Returns NULL on failure. g_free() the result.
 */
static guchar *get_current_command(MIME_type *type)
{
	struct stat	info;
	char *handler, *nl, *data = NULL;
	long len;
	guchar *command = NULL;

	handler = handler_for(type);

	if (!handler)
		return NULL;		/* No current handler */

	if (stat(handler, &info))
		goto out;		/* Can't stat */

	if ((!S_ISREG(info.st_mode)) || info.st_size > 256)
		goto out;		/* Only use small regular files */
	
	if (!load_file(handler, &data, &len))
		goto out;		/* Didn't load OK */

	if (strncmp(data, "#! /bin/sh\nexec ", 16) != 0)
		goto out;		/* Not one of ours */

	nl = strchr(data + 16, '\n');
	if (!nl)
		goto out;		/* No newline! */

	command = g_strndup(data + 16, nl - data - 16);
out:
	g_free(handler);
	g_free(data);
	return command;
}

/* Find the current command which is used to run files of this type,
 * and return a textual description of it.
 * Only call for non-executable files.
 * g_free() the result.
 */
gchar *describe_current_command(MIME_type *type)
{
	char *handler;
	char *desc = NULL;
	struct stat info;

	g_return_val_if_fail(type != NULL, NULL);

	handler = handler_for(type);

	if (!handler)
		return g_strdup(_("No run action defined"));

	if (mc_stat(handler, &info) !=0 )
	{
		desc = g_strdup_printf(_("Error in handler %s: %s"), handler,
					g_strerror(errno));
		goto out;
	}

	if (S_ISDIR(info.st_mode))
	{
		const guchar *tmp;
		uid_t dir_uid = info.st_uid;

		tmp = make_path(handler, "AppRun");

		if (mc_lstat(tmp, &info) != 0 || info.st_uid != dir_uid
			|| !(info.st_mode & (S_IXUSR | S_IXGRP | S_IXOTH)))
			desc = g_strdup_printf(
				_("Invalid application %s (bad AppRun)"),
				handler);
		/* Else, just report handler... */

		goto out;
	}

	/* It's not an application directory, and it's not a symlink... */

	if (access(handler, X_OK) != 0)
	{
		desc = g_strdup_printf(_("Non-executable %s"), handler);
		goto out;
	}

	desc = get_current_command(type);
out:
	if (!desc)
		desc = handler;
	else
		g_free(handler);

	return desc;
}

/* Display a dialog box allowing the user to set the default run action
 * for this type.
 */
void type_set_handler_dialog(MIME_type *type)
{
	guchar		*tmp;
	GtkDialog	*dialog;
	GtkWidget	*frame, *entry, *label, *button;
	GtkWidget	*hbox;
	Radios		*radios;

	g_return_if_fail(type != NULL);

	dialog = GTK_DIALOG(gtk_dialog_new());
	gtk_dialog_set_has_separator(dialog, FALSE);
	gtk_window_set_position(GTK_WINDOW(dialog), GTK_WIN_POS_MOUSE);

	g_object_set_data(G_OBJECT(dialog), "mime_type", type);

	gtk_window_set_title(GTK_WINDOW(dialog), _("Set run action"));

	radios = radios_new(run_action_update, dialog);
	g_object_set_data(G_OBJECT(dialog), "rox-radios", radios);

	radios_add(radios,
			_("If a handler for the specific type isn't set up, "
			  "use this as the default."), SET_MEDIA,
			_("Set default for all `%s/<anything>'"),
			type->media_type);
	
	radios_add(radios,
			_("Use this application for all files with this MIME "
			  "type."), SET_TYPE,
			_("Only for the type `%s' (%s/%s)"),
			mime_type_comment(type),
			type->media_type, type->subtype);

	radios_set_value(radios, SET_TYPE);

	frame = drop_box_new(_("Drop a suitable application here"));

	g_object_set_data(G_OBJECT(dialog), "rox-dropbox", frame);
	
	radios_pack(radios, GTK_BOX(dialog->vbox));
	gtk_box_pack_start(GTK_BOX(dialog->vbox), frame, TRUE, TRUE, 0);

	g_signal_connect(frame, "path_dropped",
			G_CALLBACK(drag_app_dropped), dialog);
	g_signal_connect(frame, "clear",
			G_CALLBACK(clear_run_action), dialog);

	hbox = gtk_hbox_new(FALSE, 4);
	gtk_box_pack_start(GTK_BOX(dialog->vbox), hbox, FALSE, TRUE, 4);
	gtk_box_pack_start(GTK_BOX(hbox), gtk_hseparator_new(), TRUE, TRUE, 0);
	gtk_box_pack_start(GTK_BOX(hbox), gtk_label_new(_("OR")),
						FALSE, TRUE, 0);
	gtk_box_pack_start(GTK_BOX(hbox), gtk_hseparator_new(), TRUE, TRUE, 0);

	hbox = gtk_hbox_new(FALSE, 4);
	gtk_box_pack_start(GTK_BOX(dialog->vbox), hbox, FALSE, TRUE, 0);

	label = gtk_label_new(_("Enter a shell command:")),
	gtk_misc_set_alignment(GTK_MISC(label), 0, .5);
	gtk_box_pack_start(GTK_BOX(hbox), label, TRUE, TRUE, 4);

	gtk_box_pack_start(GTK_BOX(hbox),
			new_help_button(show_shell_help, NULL), FALSE, TRUE, 0);

	entry = gtk_entry_new();
	gtk_box_pack_start(GTK_BOX(dialog->vbox), entry, FALSE, TRUE, 0);
	gtk_widget_grab_focus(entry);
	g_object_set_data(G_OBJECT(dialog), "shell_command", entry);
	gtk_entry_set_activates_default(GTK_ENTRY(entry), TRUE);

	/* If possible, fill in the entry box with the current command */
	tmp = get_current_command(type);
	if (tmp)
	{
		gtk_entry_set_text(GTK_ENTRY(entry), tmp);
		gtk_editable_set_position(GTK_EDITABLE(entry), -1);
		g_free(tmp);
	}
	else
	{
		gtk_entry_set_text(GTK_ENTRY(entry), " \"$@\"");
		gtk_editable_set_position(GTK_EDITABLE(entry), 0);
	}

	gtk_dialog_add_button(dialog, GTK_STOCK_CLOSE, GTK_RESPONSE_CANCEL);

	button = button_new_mixed(GTK_STOCK_OK, _("_Use Command"));
	GTK_WIDGET_SET_FLAGS(button, GTK_CAN_DEFAULT);
	gtk_dialog_add_action_widget(dialog, button, GTK_RESPONSE_OK);

	hbox = gtk_hbox_new(TRUE, 4);
	gtk_box_pack_start(GTK_BOX(dialog->vbox), hbox, FALSE, TRUE, 0);

	gtk_dialog_set_default_response(dialog, GTK_RESPONSE_OK);
	
	g_signal_connect(dialog, "response",
			G_CALLBACK(set_action_response), NULL);

	gtk_widget_show_all(GTK_WIDGET(dialog));
}

/* path is an entry in Choices. If it's a symlink or a very small executable
 * then just get rid of it, otherwise confirm first. It it doesn't exist,
 * do nothing.
 *
 * FALSE on error (abort operation).
 */
static gboolean remove_handler_with_confirm(const guchar *path)
{
	struct stat info;

	if (lstat(path, &info) == 0)
	{
		/* A binding already exists... */
		if (S_ISREG(info.st_mode) && info.st_size > 256)
		{
			if (!confirm(_("A run action already exists and is "
				      "quite a big program - are you sure "
				      "you want to delete it?"),
				    GTK_STOCK_DELETE, NULL))
			{
				return FALSE;
			}
		}
		
		if (unlink(path))
		{
			report_error(_("Can't remove %s: %s"),
				path, g_strerror(errno));
			return FALSE;
		}
	}

	return TRUE;
}

/* The user wants to set a new default action for files of this type (or just
 * clear the action). Removes the current binding if possible and returns the
 * path to save the new one to. NULL means cancel. g_free() the result.
 */
static char *get_action_save_path(GtkWidget *dialog)
{
	guchar		*path = NULL;
	guchar 		*type_name = NULL;
	MIME_type	*type;
	Radios		*radios;

	g_return_val_if_fail(dialog != NULL, NULL);

	type = g_object_get_data(G_OBJECT(dialog), "mime_type");
	radios = g_object_get_data(G_OBJECT(dialog), "rox-radios");

	g_return_val_if_fail(radios != NULL && type != NULL, NULL);

	if (radios_get_value(radios) == SET_MEDIA)
		type_name = g_strdup(type->media_type);
	else
		type_name = g_strconcat(type->media_type, "_",
				type->subtype, NULL);

	path = choices_find_xdg_path_save("", PROJECT, SITE, FALSE);
	if (!path)
	{
		report_error(
		_("Choices saving is disabled by CHOICESPATH variable"));
		goto out;
	}
	g_free(path);

	path = choices_find_xdg_path_save(type_name, "MIME-types", SITE, TRUE);

	if (!remove_handler_with_confirm(path))
		null_g_free(&path);
out:
	g_free(type_name);
	return path;
}

MIME_type *mime_type_from_base_type(int base_type)
{
	switch (base_type)
	{
		case TYPE_FILE:
			return text_plain;
		case TYPE_DIRECTORY:
			return inode_directory;
		case TYPE_PIPE:
			return inode_pipe;
		case TYPE_SOCKET:
			return inode_socket;
		case TYPE_BLOCK_DEVICE:
			return inode_block_dev;
		case TYPE_CHAR_DEVICE:
			return inode_char_dev;
	        case TYPE_DOOR:
	                return inode_door;
	}
	return inode_unknown;
}

/* Takes the st_mode field from stat() and returns the base type.
 * Should not be a symlink.
 */
int mode_to_base_type(int st_mode)
{
	if (S_ISREG(st_mode))
		return TYPE_FILE;
	else if (S_ISDIR(st_mode))
		return TYPE_DIRECTORY;
	else if (S_ISBLK(st_mode))
		return TYPE_BLOCK_DEVICE;
	else if (S_ISCHR(st_mode))
		return TYPE_CHAR_DEVICE;
	else if (S_ISFIFO(st_mode))
		return TYPE_PIPE;
	else if (S_ISSOCK(st_mode))
		return TYPE_SOCKET;
	else if (S_ISDOOR(st_mode))
		return TYPE_DOOR;

	return TYPE_ERROR;
}

/* Returns TRUE is this is something that is run by looking up its type
 * in MIME-types and, hence, can have its run action set.
 */
gboolean can_set_run_action(DirItem *item)
{
	g_return_val_if_fail(item != NULL, FALSE);

	return item->base_type == TYPE_FILE && !EXECUTABLE_FILE(item);
}

/* Parse file type colours and allocate/free them as necessary */
static void alloc_type_colours(void)
{
	gboolean	success[NUM_TYPE_COLOURS];
	int		change_count = 0;	/* No. needing realloc */
	int		i;
	static gboolean	allocated = FALSE;

	/* Parse colours */
	for (i = 0; i < NUM_TYPE_COLOURS; i++)
	{
		GdkColor *c = &type_colours[i];
		gushort r = c->red;
		gushort g = c->green;
		gushort b = c->blue;

		gdk_color_parse(o_type_colours[i].value, &type_colours[i]);

		if (allocated && (c->red != r || c->green != g || c->blue != b))
			change_count++;
	}
	
	/* Free colours if they were previously allocated and
	 * have changed or become unneeded.
	 */
	if (allocated && (change_count || !o_display_colour_types.int_value))
	{
		gdk_colormap_free_colors(gdk_rgb_get_colormap(),
					 type_colours, NUM_TYPE_COLOURS);
		allocated = FALSE;
	}

	/* Allocate colours, unless they are still allocated (=> they didn't
	 * change) or we don't want them anymore.
	 * XXX: what should be done if allocation fails?
	 */
	if (!allocated && o_display_colour_types.int_value)
	{
		gdk_colormap_alloc_colors(gdk_rgb_get_colormap(),
				type_colours, NUM_TYPE_COLOURS,
				FALSE, TRUE, success);
		allocated = TRUE;
	}
}

static void expire_timer(gpointer key, gpointer value, gpointer data)
{
	MIME_type *type = value;

	type->image_time = 0;
}

static void options_changed(void)
{
	alloc_type_colours();
	if (o_icon_theme.has_changed)
	{
		set_icon_theme();
		g_hash_table_foreach(type_hash, expire_timer, NULL);
		full_refresh();
	}
}

/* Return a pointer to a (static) colour for this item. If colouring is
 * off, returns normal.
 */
GdkColor *type_get_colour(DirItem *item, GdkColor *normal)
{
	int type = item->base_type;

	if (!o_display_colour_types.int_value)
		return normal;

	if (EXECUTABLE_FILE(item))
		type = TYPE_EXEC;
	else if (item->flags & ITEM_FLAG_APPDIR)
		type = TYPE_APPDIR;

	g_return_val_if_fail(type >= 0 && type < NUM_TYPE_COLOURS, normal);

	return &type_colours[type];
}

static char **get_xdg_data_dirs(int *n_dirs)
{
	const char *env;
	char **dirs;
	int i, n;

	env = getenv("XDG_DATA_DIRS");
	if (!env)
		env = "/usr/local/share/:/usr/share/";
	dirs = g_strsplit(env, ":", 0);
	g_return_val_if_fail(dirs != NULL, NULL);
	for (n = 0; dirs[n]; n++)
		;
	for (i = n; i > 0; i--)
		dirs[i] = dirs[i - 1];
	env = getenv("XDG_DATA_HOME");
	if (env)
		dirs[0] = g_strdup(env);
	else
		dirs[0] = g_build_filename(g_get_home_dir(), ".local",
					   "share", NULL);
	*n_dirs = n + 1;
	return dirs;
}

/* Try to fill in 'type->comment' from this document */
static void get_comment(MIME_type *type, const guchar *path)
{
	xmlNode *node;
	XMLwrapper *doc;
	
	doc = xml_cache_load(path);
	if (!doc)
		return;

	node = xml_get_section(doc, TYPE_NS, "comment");

	if (node)
	{
		char *val;
		g_return_if_fail(type->comment == NULL);
		val= xmlNodeListGetString(node->doc, node->xmlChildrenNode, 1);
		type->comment = g_strdup(val);
		xmlFree(val);
	}

	g_object_unref(doc);
}

/* Fill in the comment field for this MIME type */
static void find_comment(MIME_type *type)
{
	char **dirs;
	int i, n_dirs = 0;

	if (type->comment)
	{
		g_free(type->comment);
		type->comment = NULL;
	}

	dirs = get_xdg_data_dirs(&n_dirs);
	g_return_if_fail(dirs != NULL);

	for (i = 0; i < n_dirs; i++)
	{
		guchar *path;
		
		path = g_strdup_printf("%s/mime/%s/%s.xml", dirs[i],
				type->media_type, type->subtype);
		get_comment(type, path);
		g_free(path);
		if (type->comment)
			break;
	}

	if (!type->comment)
		type->comment = g_strdup_printf("%s/%s", type->media_type,
						type->subtype);

	for (i = 0; i < n_dirs; i++)
		g_free(dirs[i]);
	g_free(dirs);
}

const char *mime_type_comment(MIME_type *type)
{
	if (!type->comment)
		find_comment(type);

	return type->comment;
}

static void unref_icon_theme(void)
{
	if (icon_theme && icon_theme != rox_theme && icon_theme != gnome_theme)
		g_object_unref(icon_theme);
}

static void set_icon_theme(void)
{
	struct stat info;
	char *icon_home;
	const char *theme_dir;
	const char *theme_name = o_icon_theme.value;

	if (!theme_name || !*theme_name)
		theme_name = "ROX";

	if (!strcmp(theme_name, "ROX"))
	{
		unref_icon_theme();
		init_rox_theme();
		icon_theme = rox_theme;
	}
	else if (!strcmp(theme_name, "gnome"))
	{
		unref_icon_theme();
		init_gnome_theme();
		icon_theme = gnome_theme;
	}
	else
	{
		if (icon_theme == rox_theme || icon_theme == gnome_theme)
			icon_theme = gtk_icon_theme_new();
		gtk_icon_theme_set_custom_theme(icon_theme, theme_name);
	}

	/* Ensure the ROX theme exists. */

	icon_home = g_build_filename(home_dir, ".icons", "ROX", NULL);
	if (stat(icon_home, &info) == 0)
		return;	/* Already exists */

	/* First, create the .icons directory */
	theme_dir = make_path(home_dir, ".icons");
	if (!file_exists(theme_dir))
		mkdir(theme_dir, 0755);

	if (lstat(icon_home, &info) == 0)
	{
		/* Probably a broken symlink, then. Remove it. */
		if (unlink(icon_home))
			g_warning("Error removing broken symlink %s: %s", icon_home, g_strerror(errno));
		else
			g_warning("Removed broken symlink %s", icon_home);
	}

	if (symlink(make_path(app_dir, "ROX"), icon_home))
	{
		delayed_error(_("Failed to create symlink '%s':\n%s"), icon_home, g_strerror(errno));
		open_to_show(icon_home);
	}
	g_free(icon_home);

	gtk_icon_theme_rescan_if_needed(icon_theme);
}

static guchar *read_theme(Option *option)
{
	GtkOptionMenu *om = GTK_OPTION_MENU(option->widget);
	GtkLabel *item;

	item = GTK_LABEL(GTK_BIN(om)->child);

	g_return_val_if_fail(item != NULL, g_strdup("ROX"));

	return g_strdup(gtk_label_get_text(item));
}

static void update_theme(Option *option)
{
	GtkOptionMenu *om = GTK_OPTION_MENU(option->widget);
	GtkWidget *menu;
	GList *kids, *next;
	int i = 0;

	menu = gtk_option_menu_get_menu(om);

	kids = gtk_container_get_children(GTK_CONTAINER(menu));
	for (next = kids; next; next = next->next, i++)
	{
		GtkLabel *item = GTK_LABEL(GTK_BIN(next->data)->child);
		const gchar *label;

		/* The label actually moves from the menu!! */
		if (!item)
			item = GTK_LABEL(GTK_BIN(om)->child);

		label = gtk_label_get_text(item);

		g_return_if_fail(label != NULL);

		if (strcmp(label, option->value) == 0)
			break;
	}
	g_list_free(kids);
	
	if (next)
		gtk_option_menu_set_history(om, i);
	else
		g_warning("Theme '%s' not found", option->value);
}

static void add_themes_from_dir(GPtrArray *names, const char *dir)
{
	GPtrArray *list;
	int i;

	if (access(dir, F_OK) != 0)
		return;

	list = list_dir(dir);
	g_return_if_fail(list != NULL);

	for (i = 0; i < list->len; i++)
	{
		char *index_path;

		index_path = g_build_filename(dir, list->pdata[i],
						"index.theme", NULL);
		
		if (access(index_path, F_OK) == 0)
			g_ptr_array_add(names, list->pdata[i]);
		else
			g_free(list->pdata[i]);

		g_free(index_path);
	}

	g_ptr_array_free(list, TRUE);
}

static GList *build_icon_theme(Option *option, xmlNode *node, guchar *label)
{
	GtkWidget *button, *menu, *hbox;
	GPtrArray *names;
	gchar **theme_dirs = NULL;
	gint n_dirs = 0;
	int i;

	g_return_val_if_fail(option != NULL, NULL);
	g_return_val_if_fail(label != NULL, NULL);

	hbox = gtk_hbox_new(FALSE, 4);

	gtk_box_pack_start(GTK_BOX(hbox), gtk_label_new(_(label)),
				FALSE, TRUE, 0);

	button = gtk_option_menu_new();
	gtk_box_pack_start(GTK_BOX(hbox), button, TRUE, TRUE, 0);

	menu = gtk_menu_new();
	gtk_option_menu_set_menu(GTK_OPTION_MENU(button), menu);

	gtk_icon_theme_get_search_path(icon_theme, &theme_dirs, &n_dirs);
	names = g_ptr_array_new();
	for (i = 0; i < n_dirs; i++)
		add_themes_from_dir(names, theme_dirs[i]);
	g_strfreev(theme_dirs);

	g_ptr_array_sort(names, strcmp2);

	for (i = 0; i < names->len; i++)
	{
		GtkWidget *item;
		char *name = names->pdata[i];

		item = gtk_menu_item_new_with_label(name);
		gtk_menu_shell_append(GTK_MENU_SHELL(menu), item);
		gtk_widget_show_all(item);

		g_free(name);
	}

	g_ptr_array_free(names, TRUE);

	option->update_widget = update_theme;
	option->read_widget = read_theme;
	option->widget = button;

	gtk_signal_connect_object(GTK_OBJECT(button), "changed",
			GTK_SIGNAL_FUNC(option_check_widget),
			(GtkObject *) option);

	return g_list_append(NULL, hbox);
}

GtkIconInfo *theme_lookup_icon(const gchar *icon_name, gint size,
		GtkIconLookupFlags flags)
{
	GtkIconInfo *result = gtk_icon_theme_lookup_icon(icon_theme,
			icon_name, size, flags);

	if (!result && icon_theme != rox_theme)
	{
		init_rox_theme();
		result = gtk_icon_theme_lookup_icon(rox_theme,
			icon_name, size, flags);
	}
	if (!result && icon_theme != gnome_theme)
	{
		init_gnome_theme();
		result = gtk_icon_theme_lookup_icon(gnome_theme,
			icon_name, size, flags);
	}
	return result;
}

GdkPixbuf *theme_load_icon(const gchar *icon_name, gint size,
		GtkIconLookupFlags flags, GError **perror)
{
	GdkPixbuf *result = gtk_icon_theme_load_icon(icon_theme,
			icon_name, size, flags, NULL);

	if (!result && icon_theme != gnome_theme)
	{
		init_gnome_theme();
		result = gtk_icon_theme_load_icon(gnome_theme,
			icon_name, size, flags, NULL);
	}
	if (!result && icon_theme != rox_theme)
	{
		init_rox_theme();
		result = gtk_icon_theme_load_icon(rox_theme,
			icon_name, size, flags, perror);
	}
	return result;
}
<|MERGE_RESOLUTION|>--- conflicted
+++ resolved
@@ -454,9 +454,9 @@
 						  "MIME-types", SITE);
 
 	if (!open)
-<<<<<<< HEAD
 		open = find_default_desktop_app(type);
-=======
+
+	if (!open)
 	{
 		type_name = g_strconcat(type->media_type, "/", type->subtype, NULL);
 		parents = xdg_mime_list_mime_parents(type_name);
@@ -477,7 +477,6 @@
 
 		g_strfreev(parents);
 	}
->>>>>>> 72880a2c
 
 	if (!open)
 		return NULL;
