--- conflicted
+++ resolved
@@ -587,10 +587,6 @@
 		}
 		display_update_hidden(filer_window);
 	}
-<<<<<<< HEAD
-
-=======
->>>>>>> 51a291f0
 	gdk_event_free(event);
 }
 
